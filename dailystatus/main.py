--- conflicted
+++ resolved
@@ -19,117 +19,6 @@
 cab = cabinet.Cabinet()
 mail = cabinet.Mail()
 
-<<<<<<< HEAD
-# email content setup
-_status_email: str = "Dear Tyler,<br><br>This is your daily status report.<br><br>"
-
-# paths and configuration retrieval
-_today: datetime.date = datetime.date.today()
-_path_user_home: str = pwd.getpwuid(os.getuid())[0]
-_path_dot_cabinet: str = os.path.join(f"/home/{_path_user_home}/.cabinet")
-_path_backend: str = cab.get("path", "cabinet", "log-backup") or f"{_path_dot_cabinet}/log-backup"
-_path_zshrc: str = os.path.join(f"/home/{_path_user_home}/.zshrc")
-_path_notes: str = cab.get("path", "notes") or f"{_path_dot_cabinet}/notes"
-_log_path_today: str = os.path.join(cab.path_dir_log, str(_today))
-_log_path_backend: str = os.path.join(_path_backend, "log")
-_log_path_backups: str = cab.get("path", "backups") or f"{_path_dot_cabinet}/backups"
-_log_backups_max: int = cab.get("backups", "log_backup_limit", return_type=int) or 14
-_log_backups_location: str = os.path.join(_log_path_backups, "log")
-_bedtime_key: str = os.path.join(_path_backend, "log", "keys", "BEDTIME")
-
-# retrieve reminders count
-_reminders_count = cab.get("remindmail", "sent_today", return_type=int) or -1
-
-# log the reminders count
-with open(os.path.join(_log_path_backend, "log_reminders.csv"), "a+", encoding="utf-8") as file_rmm:
-    file_rmm.write(f"\n{_today},{_reminders_count}")
-
-# ensure backend directories exist
-directories = ["cron", "bash", "cabinet", "notes"]
-for directory in directories:
-    os.makedirs(os.path.join(_log_path_backend, directory), exist_ok=True)
-
-# back up key files
-backup_commands = [
-    f"crontab -l > '{os.path.join(_log_path_backend, 'cron', f'Cron {_today}.md')}'",
-    f"cp -r {_path_zshrc} '{os.path.join(_log_path_backend, 'bash', f'Bash {_today}.md')}'",
-    f"zip -r '{os.path.join(_log_path_backend, 'notes', f'notes {_today}.zip')}' {_path_notes}",
-    f"zip -r '{os.path.join(_log_backups_location, f'log folder backup {_today}.zip')}'\
-        {_log_path_backend} --exclude='{os.path.join(_log_path_backend, 'songs', '*')}'",
-]
-
-try:
-    for command in backup_commands:
-        subprocess.run(command, shell=True, check=True)
-except subprocess.CalledProcessError as error:
-    cab.log(f"Command failed: {command} with error: {str(error)}", level="error")
-except OSError as error:
-    cab.log(f"OS error for: {command} with error: {str(error)}", level="error")
-
-# prune log folder backups exceeding the limit (currently 14)
-cab.log(f"Pruning {_log_backups_location}...")
-zip_files = glob.glob(f"{_log_backups_location}/*.zip")
-zip_files.sort(key=os.path.getmtime)
-excess_count = len(zip_files) - _log_backups_max
-for i in range(excess_count):
-    os.remove(zip_files[i])
-
-# publish bedtime limit
-bedtime_output = json.dumps(cab.get("bedtime", "limit"))
-os.makedirs(os.path.dirname(_bedtime_key), exist_ok=True)
-
-try:
-    with open(_bedtime_key, "x", encoding="utf-8") as file:
-        file.write(bedtime_output)
-except FileExistsError:
-    with open(_bedtime_key, "w", encoding="utf-8") as file:
-        file.write(bedtime_output)
-except (IOError, OSError) as error:
-    cab.log(f"Could not write bedtime key: {error}", level="error")
-
-# spotipy
-_spotify_log: list = cab.get_file_as_array("LOG_SPOTIFY.log", file_path=_log_path_today) or []
-_spotify_issues: str = "No Data"
-_spotify_stats = cab.get("spotipy") or {}
-
-# spotipy issues
-has_warnings = False
-has_errors = False
-
-if _spotify_log:
-    # Filter out only WARNING, ERROR, or CRITICAL messages
-    issues = [log for log in _spotify_log \
-        if "WARNING" in log or "ERROR" in log or "CRITICAL" in log]
-
-    if issues:
-        _spotify_issues = "<br>".join(issues)
-        _status_email += f"<b>Spotify Issues:</b><br>{_spotify_issues}<br><br>"
-
-    for issue in issues:
-        if "WARNING" in issue:
-            has_warnings = True
-        if "ERROR" in issue or "CRITICAL" in issue:
-            has_errors = True
-
-# spotipy stats
-try:
-    total_tracks = _spotify_stats['total_tracks']
-except KeyError:
-    total_tracks = "No Data"
-
-try:
-    average_year = _spotify_stats['average_year']
-except KeyError:
-    average_year = "No Data"
-
-_status_email += f"""
-<b>Spotify Stats:</b><br>
-<ul><b>Song Count:</b> {total_tracks}</ul>
-<ul><b>Average Year:</b> {average_year}</ul>
-<br>
-"""
-=======
->>>>>>> 6fbafbbb
 
 def get_paths_and_config():
     """retrieve and configure paths"""
